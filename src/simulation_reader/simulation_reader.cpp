--- conflicted
+++ resolved
@@ -537,38 +537,10 @@
         ind_bb2 = 8;
         ind_bb3 = 9;
       }
-<<<<<<< HEAD
+      else
+        data_stream.seekg(cell_data_address);
       std::cout << "Reading raw data begins." << std::endl;
       double time_harm3d = omp_get_wtime();
-      for (int i = 0; i < x1v.n1; i++)
-        for (int j = 0; j < x2v.n1; j++)
-          for (int k = 0; k < x3v.n1; k++)
-          {
-            data_stream.seekg(6 * 4, std::ios_base::cur);
-            ReadBinary(&data_stream, &prim[n](ind_rho,0,k,j,i));
-            ReadBinary(&data_stream, &prim[n](ind_pgas,0,k,j,i));
-            ReadBinary(&data_stream, &prim[n](ind_u0,0,k,j,i));
-            ReadBinary(&data_stream, &prim[n](ind_uu1,0,k,j,i));
-            ReadBinary(&data_stream, &prim[n](ind_uu2,0,k,j,i));
-            ReadBinary(&data_stream, &prim[n](ind_uu3,0,k,j,i));
-            ReadBinary(&data_stream, &prim[n](ind_b0,0,k,j,i));
-            ReadBinary(&data_stream, &prim[n](ind_bb1,0,k,j,i));
-            ReadBinary(&data_stream, &prim[n](ind_bb2,0,k,j,i));
-            ReadBinary(&data_stream, &prim[n](ind_bb3,0,k,j,i));
-            if (plasma_model == PlasmaModel::code_kappa)
-              ReadBinary(&data_stream, &prim[n](ind_kappa,0,k,j,i));
-          }
-      std::cout << "Reading raw data ends. Elapsed time:\t" << omp_get_wtime() - time_harm3d;
-      std::cout << " s" << std::endl;
-      for (int k = 0; k < x3v.n1; k++)
-        for (int j = 0; j < x2v.n1; j++)
-          for (int i = 0; i < x1v.n1; i++)
-            prim[n](ind_pgas,0,k,j,i) *= static_cast<float>(adiabatic_gamma - 1.0);
-      std::cout << "ConvertPrimitives4 begins." << std::endl;
-      time_harm3d = omp_get_wtime();
-=======
-      else
-        data_stream.seekg(cell_data_address);
       ReadBinary(&data_stream, prim_transpose.data, prim_transpose.n_tot);
       #pragma omp parallel
       {
@@ -584,10 +556,13 @@
             for (int i = 0; i < x1v.n1; i++)
               prim[n](ind_pgas,0,k,j,i) *= static_cast<float>(adiabatic_gamma - 1.0);
       }
->>>>>>> cf773464
+      std::cout << "Reading raw data ends. Elapsed time:\t" << omp_get_wtime() - time_harm3d;
+      std::cout << " s" << std::endl;
+      // std::cout << "ConvertPrimitives4 begins." << std::endl;
+      // time_harm3d = omp_get_wtime();
       ConvertPrimitives4(prim[n]);
-      std::cout << "ConvertPrimitives4 ends. Elapsed time:\t" << omp_get_wtime() - time_harm3d;
-      std::cout << " s" << std::endl;
+      // std::cout << "ConvertPrimitives4 ends. Elapsed time:\t" << omp_get_wtime() - time_harm3d;
+      // std::cout << " s" << std::endl;
     }
 
     // Close input file
